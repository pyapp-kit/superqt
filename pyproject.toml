# https://peps.python.org/pep-0517/
[build-system]
requires = ["hatchling", "hatch-vcs"]
build-backend = "hatchling.build"

# https://peps.python.org/pep-0621/
[project]
name = "superqt"
description = "Missing widgets and components for PyQt/PySide"
readme = "README.md"
requires-python = ">=3.9"
license = { text = "BSD 3-Clause License" }
authors = [{ email = "talley.lambert@gmail.com", name = "Talley Lambert" }]
keywords = [
    "qt",
    "pyqt",
    "pyside",
    "widgets",
    "range slider",
    "components",
    "gui",
]
classifiers = [
    "Development Status :: 4 - Beta",
    "Environment :: X11 Applications :: Qt",
    "Intended Audience :: Developers",
    "License :: OSI Approved :: BSD License",
    "Operating System :: OS Independent",
    "Programming Language :: Python :: 3",
    "Programming Language :: Python :: 3 :: Only",
    "Programming Language :: Python :: 3.9",
    "Programming Language :: Python :: 3.10",
    "Programming Language :: Python :: 3.11",
    "Programming Language :: Python :: 3.12",
    "Programming Language :: Python :: 3.13",
    "Topic :: Desktop Environment",
    "Topic :: Software Development :: User Interfaces",
    "Topic :: Software Development :: Widget Sets",
]
dynamic = ["version"]
dependencies = [
    "pygments>=2.4.0",
    "qtpy>=1.1.0",
<<<<<<< HEAD
    "typing-extensions >=4.0.0", # this actually is only for flexcache (via pint)
=======
    "typing-extensions >=3.7.4.3,!=3.10.0.0",  # however, pint requires >4.5.0
>>>>>>> 8a40170c
]

# extras
# https://peps.python.org/pep-0621/#dependencies-optional-dependencies
[project.optional-dependencies]
test = [
    "pint",
    "pytest",
    "pytest-cov",
    "pytest-qt",
    "numpy",
    "cmap",
    "pyconify",
]
dev = [
    "ipython",
    "ruff",
    "mypy",
    "pdbpp",
    "pre-commit",
    "pydocstyle",
    "rich",
    "types-Pygments",
]
docs = [
    "mkdocs-macros-plugin",
    "mkdocs-material",
    "mkdocstrings[python]",
    "pint",
    "cmap",
]
quantity = ["pint"]
cmap = ["cmap >=0.1.1"]
pyside2 = ["pyside2"]
# see issues surrounding usage of Generics in pyside6.5.x
# https://github.com/pyapp-kit/superqt/pull/177
# https://github.com/pyapp-kit/superqt/pull/164
# https://bugreports.qt.io/browse/PYSIDE-2627
pyside6 = ["pyside6 !=6.5.0,!=6.5.1,!=6.6.2,<6.8"]
pyqt5 = ["pyqt5"]
pyqt6 = ["pyqt6<6.7"]
font-fa5 = ["fonticon-fontawesome5"]
font-fa6 = ["fonticon-fontawesome6"]
font-mi6 = ["fonticon-materialdesignicons6"]
font-mi7 = ["fonticon-materialdesignicons7"]
iconify = ["pyconify >=0.1.4"]

[project.urls]
Documentation = "https://pyapp-kit.github.io/superqt/"
Source = "https://github.com/pyapp-kit/superqt"
Tracker = "https://github.com/pyapp-kit/superqt/issues"
Changelog = "https://github.com/pyapp-kit/superqt/blob/main/CHANGELOG.md"

[tool.hatch.version]
source = "vcs"

[tool.hatch.build.targets.sdist]
include = ["src", "tests", "CHANGELOG.md"]

# these let you run tests across all backends easily with:
# hatch run test:test
[tool.hatch.envs.test]

[tool.hatch.envs.test.scripts]
test = "pytest"

[[tool.hatch.envs.test.matrix]]
qt = ["pyside6", "pyqt6"]
python = ["3.11"]

[[tool.hatch.envs.test.matrix]]
qt = ["pyside2", "pyqt5", "pyqt5.12"]
python = ["3.9"]

[tool.hatch.envs.test.overrides]
matrix.qt.extra-dependencies = [
    { value = "pyside2", if = [
        "pyside2",
    ] },
    { value = "pyside6", if = [
        "pyside6",
    ] },
    { value = "pyqt5", if = [
        "pyqt5",
    ] },
    { value = "pyqt6", if = [
        "pyqt6",
    ] },
    { value = "pyqt5==5.12", if = [
        "pyqt5.12",
    ] },
]

[tool.ruff]
line-length = 88
target-version = "py39"
src = ["src", "tests"]

# https://docs.astral.sh/ruff/rules
[tool.ruff.lint]
pydocstyle = { convention = "numpy" }
select = [
    "E",    # style errors
    "W",    # style warnings
    "F",    # flakes
    "D",    # pydocstyle
    "D417", # Missing argument descriptions in Docstrings
    "I",    # isort
    "UP",   # pyupgrade
    "C4",   # flake8-comprehensions
    "B",    # flake8-bugbear
    "A001", # flake8-builtins
    "RUF",  # ruff-specific rules
    "TC",   # flake8-type-checking
    "TID",  # flake8-tidy-imports
]
ignore = [
    "D104", # Missing docstring in public package
    "D401", # First line should be in imperative mood (remove to opt in)
]

[tool.ruff.lint.per-file-ignores]
"tests/*.py" = ["D", "S101"]
"examples/demo_widget.py" = ["E501"]
"examples/*.py" = ["B", "D"]

# https://docs.astral.sh/ruff/formatter/
[tool.ruff.format]
docstring-code-format = true

# https://docs.pytest.org/en/6.2.x/customize.html
[tool.pytest.ini_options]
minversion = "6.0"
testpaths = ["tests"]
filterwarnings = [
    "error",
    "ignore:Failed to disconnect::pytestqt",
    "ignore:QPixmapCache.find:DeprecationWarning:",
    "ignore:SelectableGroups dict interface:DeprecationWarning",
    "ignore:The distutils package is deprecated:DeprecationWarning",
    "ignore:.*Skipping callback call set_result",
]

# https://mypy.readthedocs.io/en/stable/config_file.html
[tool.mypy]
files = "src/**/*.py"
strict = true
disallow_untyped_defs = false
disallow_untyped_calls = false
disallow_any_generics = false
disallow_subclassing_any = false
show_error_codes = true
pretty = true
exclude = ['tests/**/*']


[[tool.mypy.overrides]]
module = ["superqt.qtcompat.*"]
ignore_missing_imports = true
warn_unused_ignores = false
allow_redefinition = true

# https://coverage.readthedocs.io/en/6.4/config.html
[tool.coverage.run]
source = ["superqt"]

[tool.coverage.report]
show_missing = true
exclude_lines = [
    "pragma: no cover",
    "if TYPE_CHECKING:",
    "@overload",
    "except ImportError",
    "\\.\\.\\.",
    "pass",
]

# https://github.com/mgedmin/check-manifest#configuration
[tool.check-manifest]
ignore = [
    ".github_changelog_generator",
    ".pre-commit-config.yaml",
    "tests/**/*",
    "src/superqt/_version.py",
    "mkdocs.yml",
    "docs/**/*",
    "examples/**/*",
    "CHANGELOG.md",
    "CONTRIBUTING.md",
    "codecov.yml",
    ".ruff_cache/**/*",
]<|MERGE_RESOLUTION|>--- conflicted
+++ resolved
@@ -41,11 +41,7 @@
 dependencies = [
     "pygments>=2.4.0",
     "qtpy>=1.1.0",
-<<<<<<< HEAD
-    "typing-extensions >=4.0.0", # this actually is only for flexcache (via pint)
-=======
     "typing-extensions >=3.7.4.3,!=3.10.0.0",  # however, pint requires >4.5.0
->>>>>>> 8a40170c
 ]
 
 # extras
