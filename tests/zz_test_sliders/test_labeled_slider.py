from collections.abc import Iterable
from typing import Any
from unittest.mock import Mock

import pytest

from superqt import QLabeledDoubleSlider, QLabeledRangeSlider, QLabeledSlider


def test_labeled_slider_api(qtbot):
    slider = QLabeledRangeSlider()
    qtbot.addWidget(slider)
    slider.hideBar()
    slider.showBar()
    slider.setBarVisible()
    slider.setBarMovesAllHandles()
    slider.setBarIsRigid()


def test_slider_connect_works(qtbot):
    slider = QLabeledSlider()
    qtbot.addWidget(slider)

    slider._label.editingFinished.emit()


def _assert_types(args: Iterable[Any], type_: type):
    # sourcery skip: comprehension-to-generator
    assert all(isinstance(v, type_) for v in args), "invalid type"


@pytest.mark.parametrize("cls", [QLabeledDoubleSlider, QLabeledSlider])
def test_labeled_signals(cls, qtbot):
    gslider = cls()
    qtbot.addWidget(gslider)

    type_ = float if cls == QLabeledDoubleSlider else int

    mock = Mock()
    gslider.valueChanged.connect(mock)
    with qtbot.waitSignal(gslider.valueChanged):
        gslider.setValue(10)
    mock.assert_called_once_with(10)
    _assert_types(mock.call_args.args, type_)

    mock = Mock()
    gslider.rangeChanged.connect(mock)
    with qtbot.waitSignal(gslider.rangeChanged):
        gslider.setMinimum(3)
    mock.assert_called_once_with(3, 99)
    _assert_types(mock.call_args.args, type_)

    mock.reset_mock()
    with qtbot.waitSignal(gslider.rangeChanged):
        gslider.setMaximum(15)
    mock.assert_called_once_with(3, 15)
    _assert_types(mock.call_args.args, type_)

    mock.reset_mock()
    with qtbot.waitSignal(gslider.rangeChanged):
        gslider.setRange(1, 2)
    mock.assert_called_once_with(1, 2)
    _assert_types(mock.call_args.args, type_)


@pytest.mark.parametrize(
    "cls", [QLabeledDoubleSlider, QLabeledRangeSlider, QLabeledSlider]
)
def test_editing_finished_signal(cls, qtbot):
    mock = Mock()
    slider = cls()
    qtbot.addWidget(slider)
    slider.editingFinished.connect(mock)
    if hasattr(slider, "_label"):
        slider._label.editingFinished.emit()
    else:
        slider._min_label.editingFinished.emit()
    mock.assert_called_once()


def test_editing_float(qtbot):
    slider = QLabeledDoubleSlider()
    qtbot.addWidget(slider)
    slider._label.setValue(0.5)
    slider._label.editingFinished.emit()
    assert slider.value() == 0.5
<<<<<<< HEAD
<<<<<<< HEAD
=======
=======
>>>>>>> b8e102ff


def test_slider_label_value(qtbot):
    slider = QLabeledDoubleSlider()
    qtbot.addWidget(slider)

    slider.setRange(-180, 180)
    assert slider._label._min == -180
    assert slider._label._max == 180

    slider.setValue(150)
    assert slider.value() == 150 == slider._label.value()

    slider.setValue(-90)
    assert slider.value() == -90 == slider._label.value()


def test_slider_label_decimals_update_text(qtbot):
    slider = QLabeledDoubleSlider()
    qtbot.addWidget(slider)

    # Set a value with default 2 decimals
    slider.setValue(3.14159)
    assert slider.value() == 3.14159
    assert slider._label.text() == "3.14"

    slider.setDecimals(0)
    assert slider._label.text() == "3"

    slider.setDecimals(4)
<<<<<<< HEAD
    assert slider._label.text() == "3.1416"
>>>>>>> e9157aa (add decimal test that fails on main)
=======
    assert slider._label.text() == "3.1416"
>>>>>>> b8e102ff
<|MERGE_RESOLUTION|>--- conflicted
+++ resolved
@@ -84,26 +84,6 @@
     slider._label.setValue(0.5)
     slider._label.editingFinished.emit()
     assert slider.value() == 0.5
-<<<<<<< HEAD
-<<<<<<< HEAD
-=======
-=======
->>>>>>> b8e102ff
-
-
-def test_slider_label_value(qtbot):
-    slider = QLabeledDoubleSlider()
-    qtbot.addWidget(slider)
-
-    slider.setRange(-180, 180)
-    assert slider._label._min == -180
-    assert slider._label._max == 180
-
-    slider.setValue(150)
-    assert slider.value() == 150 == slider._label.value()
-
-    slider.setValue(-90)
-    assert slider.value() == -90 == slider._label.value()
 
 
 def test_slider_label_decimals_update_text(qtbot):
@@ -119,9 +99,4 @@
     assert slider._label.text() == "3"
 
     slider.setDecimals(4)
-<<<<<<< HEAD
-    assert slider._label.text() == "3.1416"
->>>>>>> e9157aa (add decimal test that fails on main)
-=======
-    assert slider._label.text() == "3.1416"
->>>>>>> b8e102ff
+    assert slider._label.text() == "3.1416"